--- conflicted
+++ resolved
@@ -17,17 +17,13 @@
 from deltalake import DeltaTable
 
 try:
-    from deltalake.writer import MAX_SUPPORTED_WRITER_VERSION  # type: ignore
+    from deltalake.writer import MAX_SUPPORTED_PYARROW_WRITER_VERSION
 except ImportError:
-    from deltalake.writer import (
-        MAX_SUPPORTED_PYARROW_WRITER_VERSION as MAX_SUPPORTED_WRITER_VERSION,
+    from deltalake.writer import (  # type: ignore
+        MAX_SUPPORTED_WRITER_VERSION as MAX_SUPPORTED_PYARROW_WRITER_VERSION,
     )
 
 from deltalake.writer import (
-<<<<<<< HEAD
-    MAX_SUPPORTED_PYARROW_WRITER_VERSION,
-=======
->>>>>>> ec1c90c9
     PYARROW_MAJOR_VERSION,
     AddAction,
     DeltaJSONEncoder,
