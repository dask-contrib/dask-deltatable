--- conflicted
+++ resolved
@@ -2,12 +2,8 @@
 
 import json
 import os
-<<<<<<< HEAD
 from functools import partial
-from typing import Dict, List, Optional
-=======
 from typing import Any
->>>>>>> 8ccc0927
 from urllib.parse import urlparse
 
 import dask
@@ -79,15 +75,6 @@
             .to_pandas()
         )
 
-<<<<<<< HEAD
-=======
-    def _make_meta_from_schema(self) -> dict[str, str]:
-        meta = self.schema.empty_table().to_pandas()
-        if self.columns:
-            meta = meta[self.columns]
-        return meta.dtypes.to_dict()
-
->>>>>>> 8ccc0927
     def _history_helper(self, log_file_name: str):
         log = self.fs.cat(log_file_name).decode().split("\n")
         for line in log:
@@ -175,7 +162,6 @@
         pq_files = self.get_pq_files()
         if len(pq_files) == 0:
             raise RuntimeError("No Parquet files are available")
-<<<<<<< HEAD
 
         return dd.from_map(
             partial(self.read_delta_dataset, **kwargs),
@@ -184,18 +170,6 @@
             label="read-delta-table",
             token=tokenize(self.fs_token, **kwargs),
         )
-=======
-        parts = [
-            delayed(
-                self.read_delta_dataset,
-                name="read-delta-table-" + tokenize(self.fs_token, f, **kwargs),
-            )(f, **kwargs)
-            for f in list(pq_files)
-        ]
-        meta = self._make_meta_from_schema()
-        verify_meta = kwargs.get("verify_meta", False)
-        return from_delayed(parts, meta=meta, verify_meta=verify_meta)  # type: ignore[return-value]
->>>>>>> 8ccc0927
 
 
 def _read_from_catalog(
