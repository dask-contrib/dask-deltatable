--- conflicted
+++ resolved
@@ -8,6 +8,7 @@
 import dask.dataframe as dd
 import pyarrow as pa
 import pyarrow.parquet as pq
+from dask.base import tokenize
 from dask.dataframe.io.parquet.arrow import ArrowDatasetEngine
 from dask.dataframe.utils import make_meta
 from deltalake import DataCatalog, DeltaTable
@@ -122,6 +123,7 @@
     if not dd._dask_expr_enabled():
         # Setting token not supported in dask-expr
         kwargs["token"] = tokenize(path, fs_token, **kwargs)  # type: ignore
+
     return dd.from_map(
         _read_delta_partition,
         pq_files,
@@ -130,10 +132,7 @@
         schema=schema,
         meta=meta,
         label="read-delta-table",
-<<<<<<< HEAD
-=======
         **kwargs,
->>>>>>> 4533f530
     )
 
 
